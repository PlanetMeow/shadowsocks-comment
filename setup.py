import codecs
from setuptools import setup


with codecs.open('README.rst', encoding='utf-8') as f:
    long_description = f.read()

setup(
    name="shadowsocks",
<<<<<<< HEAD
    version="2.6.4",
=======
    version="2.6.5",
>>>>>>> 2e9ce11e
    license='MIT',
    description="A fast tunnel proxy that help you get through firewalls",
    author='clowwindy',
    author_email='clowwindy42@gmail.com',
    url='https://github.com/shadowsocks/shadowsocks',
    packages=['shadowsocks', 'shadowsocks.crypto'],
    package_data={
        'shadowsocks': ['README.rst', 'LICENSE']
    },
    install_requires=[],
    entry_points="""
    [console_scripts]
    sslocal = shadowsocks.local:main
    ssserver = shadowsocks.server:main
    """,
    classifiers=[
        'License :: OSI Approved :: MIT License',
        'Programming Language :: Python :: 2',
        'Programming Language :: Python :: 2.6',
        'Programming Language :: Python :: 2.7',
        'Programming Language :: Python :: 3',
        'Programming Language :: Python :: 3.3',
        'Programming Language :: Python :: 3.4',
        'Programming Language :: Python :: Implementation :: CPython',
        'Programming Language :: Python :: Implementation :: PyPy',
        'Topic :: Internet :: Proxy Servers',
    ],
    long_description=long_description,
)<|MERGE_RESOLUTION|>--- conflicted
+++ resolved
@@ -7,11 +7,7 @@
 
 setup(
     name="shadowsocks",
-<<<<<<< HEAD
-    version="2.6.4",
-=======
     version="2.6.5",
->>>>>>> 2e9ce11e
     license='MIT',
     description="A fast tunnel proxy that help you get through firewalls",
     author='clowwindy',
