--- conflicted
+++ resolved
@@ -289,23 +289,7 @@
         return None
 
 
-<<<<<<< HEAD
-# Try to find the ip address family
-def is_ip(address):
-    for family in (socket.AF_INET, socket.AF_INET6):
-        try:
-            if type(address) != str:
-                address = address.decode('utf8')
-            socket.inet_pton(family, address)
-            return family
-        except (TypeError, ValueError, OSError, IOError):
-            pass
-    return False
-
-
 # If all part of hostname (split by dot) match the regexp VALID_HOSTNAME, return True.
-=======
->>>>>>> da65d0a2
 def is_valid_hostname(hostname):
     if len(hostname) > 255:
         return False
@@ -493,15 +477,11 @@
 
     # Resolve hostname
     def resolve(self, hostname, callback):
-        if type(hostname) != bytes:								# Compatible with Python 3
-            hostname = hostname.encode('utf8')					# Convert to bytes
+        if type(hostname) != bytes:                             # Compatible with Python 3
+            hostname = hostname.encode('utf8')                  # Convert to bytes
         if not hostname:                                        # Raise exception if hostname is empty
             callback(None, Exception('empty hostname'))
-<<<<<<< HEAD
-        elif is_ip(hostname):                                   # Directly return if hostname is IP address
-=======
-        elif common.is_ip(hostname):
->>>>>>> da65d0a2
+        elif common.is_ip(hostname):                            # Directly return if hostname is IP address
             callback((hostname, hostname), None)
         elif hostname in self._hosts:                           # Directly return if hostname in /etc/hosts
             logging.debug('hit hosts: %s', hostname)
